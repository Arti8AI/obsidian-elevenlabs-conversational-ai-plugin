--- conflicted
+++ resolved
@@ -9,11 +9,8 @@
 		"version": "node version-bump.mjs && git add manifest.json versions.json",
 		"test": "jest",
 		"test:watch": "jest --watch",
-<<<<<<< HEAD
-		"test:coverage": "jest --coverage"
-=======
+		"test:coverage": "jest --coverage",
 		"lint": "eslint src --ext .ts,.tsx"
->>>>>>> 94b52726
 	},
 	"keywords": [
 		"AI",
@@ -31,7 +28,7 @@
 		"eslint": "^8.57.1"
 	},
 	"devDependencies": {
-		"@types/jest": "^29.5.5",
+		"@types/jest": "^29.5.8",
 		"@types/node": "^16.11.6",
 		"@typescript-eslint/eslint-plugin": "5.29.0",
 		"@typescript-eslint/parser": "5.29.0",
@@ -41,7 +38,6 @@
 		"obsidian": "latest",
 		"ts-jest": "^29.1.1",
 		"tslib": "2.4.0",
-<<<<<<< HEAD
 		"typescript": "4.7.4"
 	},
 	"jest": {
@@ -53,11 +49,5 @@
 			"src/**/*.ts",
 			"!src/**/*.d.ts"
 		]
-=======
-		"typescript": "4.7.4",
-		"jest": "^29.7.0",
-		"@types/jest": "^29.5.8",
-		"ts-jest": "^29.1.1"
->>>>>>> 94b52726
 	}
 }